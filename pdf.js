--- conflicted
+++ resolved
@@ -3081,36 +3081,7 @@
     return constructor;
 })();
 
-<<<<<<< HEAD
-const IDENTITY_MATRIX = [ 1, 0, 0, 1, 0, 0 ];
-
-// <canvas> contexts store most of the state we need natively.
-// However, PDF needs a bit more state, which we store here.
-var CanvasExtraState = (function() {
-    function constructor() {
-        // Are soft masks and alpha values shapes or opacities?
-        this.alphaIsShape = false;
-        this.fontSize = 0.0;
-        this.textMatrix = IDENTITY_MATRIX;
-        this.leading = 0.0;
-        this.fillColorSpace = null;
-        this.strokeColorSpace = null;
-        // Current point (in user coordinates)
-        this.x = 0.0;
-        this.y = 0.0;
-        // Start of text line (in text coordinates)
-        this.lineX = 0.0;
-        this.lineY = 0.0;
-    }
-    constructor.prototype = {
-    };
-    return constructor;
-})();
-
-const Encodings = {
-=======
 var Encodings = {
->>>>>>> 095137ec
   get ExpertEncoding() {
     return shadow(this, "ExpertEncoding", [ ,,,,,,,,,,,,,,,,,,,,,,,,,,,,,,,,
       "space","exclamsmall","Hungarumlautsmall",,"dollaroldstyle","dollarsuperior",
@@ -3306,6 +3277,9 @@
         this.charSpace = 0;
         this.wordSpace = 0;
         this.textHScale = 100;
+        // Color spaces
+        this.fillColorSpace = null;
+        this.strokeColorSpace = null;
     }
     constructor.prototype = {
     };
@@ -4347,23 +4321,19 @@
             var ri = (255 * r) | 0, gi = (255 * g) | 0, bi = (255 * b) | 0;
             return "rgb("+ ri +","+ gi +","+ bi +")";
         },
-<<<<<<< HEAD
-        getColorSpaceObj(colorSpace) {
-            if (IsName(colorSpace)) {
-                var name = colorSpace.name;
-            } else if (IsArray(colorSpace)) {
-                var name = colorSpace[0];
-            }
-        }
-
-=======
         makeCssCmyk: function(c, m, y, k) {
             // while waiting on CSS's cmyk()... http://www.ilkeratalay.com/colorspacesfaq.php#rgb
             var ri = (255 * (1 - Math.min(1, c * (1 - k) + k))) | 0;
             var gi = (255 * (1 - Math.min(1, m * (1 - k) + k))) | 0;
             var bi = (255 * (1 - Math.min(1, y * (1 - k) + k))) | 0;
             return "rgb("+ ri +","+ gi +","+ bi +")";
->>>>>>> 095137ec
+        },
+        getColorSpaceObj(colorSpace) {
+            if (IsName(colorSpace)) {
+                var name = colorSpace.name;
+            } else if (IsArray(colorSpace)) {
+                var name = colorSpace[0];
+            }
         },
         // We generally keep the canvas context set for
         // nonzero-winding, and just set evenodd for the operations
